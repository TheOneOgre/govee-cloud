"""The Govee learned storage yaml file manager."""

import asyncio
from dataclasses import asdict
import logging

import dacite
from govee_api_laggat import GoveeAbstractLearningStorage, GoveeLearnedInfo
import yaml

from homeassistant.util.yaml import load_yaml, save_yaml

_LOGGER = logging.getLogger(__name__)
LEARNING_STORAGE_YAML = "/govee_learning.yaml"


class GoveeLearningStorage(GoveeAbstractLearningStorage):
    """The govee_api_laggat library uses this to store learned information about lights."""

    def __init__(self, config_dir, hass, *args, **kwargs):
        """Get the config directory and Home Assistant instance."""
        super().__init__(*args, **kwargs)
        self._config_dir = config_dir
        self._hass = hass  # store hass so we can offload blocking I/O

    async def read(self):
        """Restore from yaml file (offloaded to executor)."""
        path = self._config_dir + LEARNING_STORAGE_YAML

        def _blocking_read():
            try:
                return load_yaml(path)
            except FileNotFoundError:
                raise
            except Exception as ex:
                raise ex

        learned_info = {}
        try:
<<<<<<< HEAD
            learned_dict = await asyncio.to_thread(
                load_yaml, self._config_dir + LEARNING_STORAGE_YAML
            )
=======
            learned_dict = await self._hass.async_add_executor_job(_blocking_read)
>>>>>>> 52b6bf5c
            learned_info = {
                device: dacite.from_dict(
                    data_class=GoveeLearnedInfo, data=learned_dict[device]
                )
                for device in learned_dict
            }
            _LOGGER.info("Loaded learning information from %s.", path)
        except FileNotFoundError:
            _LOGGER.warning(
                "There is no %s file containing learned information about your devices. "
                "This is normal for first start of Govee integration.",
                path,
            )
        except (
            dacite.DaciteError,
            TypeError,
            UnicodeDecodeError,
            yaml.YAMLError,
        ) as ex:
            _LOGGER.warning(
                "The %s file containing learned information about your devices is invalid: %s. "
                "Learning starts from scratch.",
                path,
                ex,
            )
        return learned_info

    async def write(self, learned_info):
        """Save to yaml file (offloaded to executor)."""
        path = self._config_dir + LEARNING_STORAGE_YAML
        leaned_dict = {device: asdict(learned_info[device]) for device in learned_info}
<<<<<<< HEAD
        await asyncio.to_thread(
            save_yaml, self._config_dir + LEARNING_STORAGE_YAML, leaned_dict
        )
        _LOGGER.info(
            "Stored learning information to %s.",
            self._config_dir + LEARNING_STORAGE_YAML,
        )
=======

        def _blocking_write():
            save_yaml(path, leaned_dict)

        await self._hass.async_add_executor_job(_blocking_write)
        _LOGGER.info("Stored learning information to %s.", path)
>>>>>>> 52b6bf5c
<|MERGE_RESOLUTION|>--- conflicted
+++ resolved
@@ -37,13 +37,7 @@
 
         learned_info = {}
         try:
-<<<<<<< HEAD
-            learned_dict = await asyncio.to_thread(
-                load_yaml, self._config_dir + LEARNING_STORAGE_YAML
-            )
-=======
             learned_dict = await self._hass.async_add_executor_job(_blocking_read)
->>>>>>> 52b6bf5c
             learned_info = {
                 device: dacite.from_dict(
                     data_class=GoveeLearnedInfo, data=learned_dict[device]
@@ -75,19 +69,9 @@
         """Save to yaml file (offloaded to executor)."""
         path = self._config_dir + LEARNING_STORAGE_YAML
         leaned_dict = {device: asdict(learned_info[device]) for device in learned_info}
-<<<<<<< HEAD
-        await asyncio.to_thread(
-            save_yaml, self._config_dir + LEARNING_STORAGE_YAML, leaned_dict
-        )
-        _LOGGER.info(
-            "Stored learning information to %s.",
-            self._config_dir + LEARNING_STORAGE_YAML,
-        )
-=======
 
         def _blocking_write():
             save_yaml(path, leaned_dict)
 
         await self._hass.async_add_executor_job(_blocking_write)
-        _LOGGER.info("Stored learning information to %s.", path)
->>>>>>> 52b6bf5c
+        _LOGGER.info("Stored learning information to %s.", path)