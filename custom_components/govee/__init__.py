"""The Govee integration."""
import asyncio
import logging

from govee_api_laggat import Govee
import voluptuous as vol

from homeassistant.config_entries import ConfigEntry
from homeassistant.const import CONF_API_KEY
from homeassistant.core import HomeAssistant
from homeassistant.exceptions import PlatformNotReady

from .const import DOMAIN
from .learning_storage import GoveeLearningStorage

_LOGGER = logging.getLogger(__name__)
CONFIG_SCHEMA = vol.Schema({DOMAIN: vol.Schema({})}, extra=vol.ALLOW_EXTRA)

# supported platforms
PLATFORMS = ["light"]


def setup(hass, config):
    """This setup does nothing, we use the async setup."""
    hass.states.set("govee.state", "setup called")
    return True


async def async_setup(hass: HomeAssistant, config: dict):
<<<<<<< HEAD
    """Set up the Govee LED strips component."""
=======
    """Set up the Govee component."""
>>>>>>> 6e2e3686
    hass.states.async_set("govee.state", "async_setup called")
    hass.data[DOMAIN] = {}
    return True


def is_online(online: bool):
    """Log online/offline change."""
    msg = "API is offline."
    if online:
        msg = "API is back online."
    _LOGGER.warning(msg)


async def async_setup_entry(hass: HomeAssistant, entry: ConfigEntry):
    """Set up Govee from a config entry."""

    # get vars from ConfigFlow/OptionsFlow
    config = entry.data
    options = entry.options
    api_key = options.get(CONF_API_KEY, config.get(CONF_API_KEY, ""))

    # Setup connection with devices/cloud
    hub = await Govee.create(
        api_key, learning_storage=GoveeLearningStorage(hass.config.config_dir)
    )
    # keep reference for disposing
    hass.data[DOMAIN] = {}
    hass.data[DOMAIN]["hub"] = hub

    # inform when api is offline/online
    hub.events.online += is_online

    # Verify that passed in configuration works
    _, err = await hub.get_devices()
    if err:
        _LOGGER.warning("Could not connect to Govee API: %s", err)
        await hub.rate_limit_delay()
        await async_unload_entry(hass, entry)
        raise PlatformNotReady()

    for component in PLATFORMS:
        hass.async_create_task(
            hass.config_entries.async_forward_entry_setup(entry, component)
        )

    return True


async def async_unload_entry(hass: HomeAssistant, entry: ConfigEntry):
    """Unload a config entry."""

    unload_ok = all(
        await asyncio.gather(
            *[
                hass.config_entries.async_forward_entry_unload(entry, component)
                for component in PLATFORMS
            ]
        )
    )

    if unload_ok:
        hub = hass.data[DOMAIN].pop("hub")
        await hub.close()

    return unload_ok<|MERGE_RESOLUTION|>--- conflicted
+++ resolved
@@ -27,11 +27,7 @@
 
 
 async def async_setup(hass: HomeAssistant, config: dict):
-<<<<<<< HEAD
-    """Set up the Govee LED strips component."""
-=======
     """Set up the Govee component."""
->>>>>>> 6e2e3686
     hass.states.async_set("govee.state", "async_setup called")
     hass.data[DOMAIN] = {}
     return True
