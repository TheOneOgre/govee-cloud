"""The Govee integration."""
import asyncio
import logging

from govee_api_laggat import Govee
import voluptuous as vol

from homeassistant.config_entries import ConfigEntry
from homeassistant.const import CONF_API_KEY
from homeassistant.core import HomeAssistant
from homeassistant.exceptions import PlatformNotReady

from .const import DOMAIN
from .learning_storage import GoveeLearningStorage

_LOGGER = logging.getLogger(__name__)
CONFIG_SCHEMA = vol.Schema({DOMAIN: vol.Schema({})}, extra=vol.ALLOW_EXTRA)

# supported platforms
PLATFORMS = ["light"]


def setup(hass, config):
    """This setup does nothing, we use the async setup."""
    hass.states.set("govee.state", "setup called")
    return True


async def async_setup(hass: HomeAssistant, config: dict):
    """Set up the Govee component."""
    hass.states.async_set("govee.state", "async_setup called")
    hass.data[DOMAIN] = {}
    return True


def is_online(online: bool):
    """Log online/offline change."""
    msg = "API is offline."
    if online:
        msg = "API is back online."
    _LOGGER.warning(msg)


async def async_setup_entry(hass: HomeAssistant, entry: ConfigEntry):
    """Set up Govee from a config entry."""

    # get vars from ConfigFlow/OptionsFlow
    config = entry.data
    options = entry.options
    api_key = options.get(CONF_API_KEY, config.get(CONF_API_KEY, ""))

    # Setup connection with devices/cloud
    hub = await Govee.create(
        api_key, learning_storage=GoveeLearningStorage(hass.config.config_dir)
    )
    # keep reference for disposing
    hass.data[DOMAIN] = {}
    hass.data[DOMAIN]["hub"] = hub

    # inform when api is offline/online
    hub.events.online += is_online

    # Verify that passed in configuration works
    _, err = await hub.get_devices()
    if err:
        _LOGGER.warning("Could not connect to Govee API: %s", err)
        await hub.rate_limit_delay()
        await async_unload_entry(hass, entry)
        raise PlatformNotReady()

<<<<<<< HEAD
    await hass.config_entries.async_forward_entry_setups(entry, PLATFORMS)
=======
    try:
        await hass.config_entries.async_forward_entry_setups(entry, PLATFORMS)
    except ImportError as exc:
        logging.error("Platform not found ({}).".format(exc))
        return False
>>>>>>> b1d4f796

    return True


async def async_unload_entry(hass: HomeAssistant, entry: ConfigEntry):
    """Unload a config entry."""

    unload_ok = all(
        await asyncio.gather(
            *[
                _unload_component_entry(hass, entry, component)
                for component in PLATFORMS
            ]
        )
    )

    if unload_ok:
        hub = hass.data[DOMAIN].pop("hub")
        await hub.close()

    return unload_ok


def _unload_component_entry(
    hass: HomeAssistant, entry: ConfigEntry, component: str
) -> bool:
    """Unload an entry for a specific component."""
    success = False
    try:
        success = hass.config_entries.async_forward_entry_unload(entry, component)
    except ValueError:
        # probably ValueError: Config entry was never loaded!
        return success
    except Exception as ex:
        _LOGGER.warning(
            "Continuing on exception when unloading %s component's entry: %s",
            component,
            ex,
        )
        return success<|MERGE_RESOLUTION|>--- conflicted
+++ resolved
@@ -68,15 +68,11 @@
         await async_unload_entry(hass, entry)
         raise PlatformNotReady()
 
-<<<<<<< HEAD
-    await hass.config_entries.async_forward_entry_setups(entry, PLATFORMS)
-=======
     try:
         await hass.config_entries.async_forward_entry_setups(entry, PLATFORMS)
     except ImportError as exc:
         logging.error("Platform not found ({}).".format(exc))
         return False
->>>>>>> b1d4f796
 
     return True
 
