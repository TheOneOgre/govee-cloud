--- conflicted
+++ resolved
@@ -64,7 +64,7 @@
         if isinstance(token, str) and token:
             _LOGGER.debug("Login token found under key '%s'", key)
             return token
-<<<<<<< HEAD
+        codex/investigate-govee-login-failure-handling-ua7guo
 
     # Common containers for tokens observed in various API responses
     for container_key in ("data", "client"):
@@ -73,11 +73,11 @@
             token = _extract_token(nested)
             if token:
                 return token
-=======
+
     nested = payload.get("data")
     if isinstance(nested, dict):
         return _extract_token(nested)
->>>>>>> 5ae341c6
+        iotmqtt
     return None
 
 
