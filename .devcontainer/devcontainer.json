// See https://aka.ms/vscode-remote/devcontainer.json for format details.
{
	// for development container on remote pi we need to clone source into the remote container, instead of bind:
	"workspaceFolder": "/workspaces/hacs-govee",
	"workspaceMount": "source=/usr/share/hassio/share/dev/hacs-govee,target=/workspaces/hacs-govee,type=bind,consistency=delegated",
	// "remoteEnv": {
	// 	"WS_PATH": "..",
	// },
	// "containerEnv": {
	// 	"WS_PATH": "/usr/share/hassio/share/dev/hacs-govee",
	// },
<<<<<<< HEAD
	"image": "laggat/hacs-base-container",
	//"image": "ludeeus/container:python-base-debian",
=======
	//"image": "laggat/hacs-base-container",
	"image": "ludeeus/container:python-base-debian",
>>>>>>> 699368b7
	//"vsch.local.folder": "/usr/share/hassio/share/dev/hacs-govee",
	//"dockerFile": "Dockerfile",
	"name": "Govee integration development",
	"context": "..",
	// "appPort": [
	// 	"9123:8123"
	// ],
	"postCreateCommand": "/bin/chmod +x /workspaces/hacs-govee/.devcontainer/postCreateContainer.sh && /workspaces/hacs-govee/.devcontainer/postCreateContainer.sh",
<<<<<<< HEAD
	// COMMENTED FOR TESTING
	// "extensions": [
	// 	"github.vscode-pull-request-github",
	// 	"ryanluker.vscode-coverage-gutters",
	// 	"ms-python.vscode-pylance",
	// 	"littlefoxteam.vscode-python-test-adapter",
	// 	"hbenl.vscode-test-explorer",
	// 	"tht13.python",
	// 	"mhutchie.git-graph"
	// ],
=======
	"extensions": [
		"cschleiden.vscode-github-actions",
		"github.vscode-pull-request-github",
		"hbenl.vscode-test-explorer",
		"knisterpeter.vscode-github",
		"littlefoxteam.vscode-python-test-adapter",
		"mhutchie.git-graph",
		"ms-python.python",
		"ms-python.vscode-pylance",
		"ryanluker.vscode-coverage-gutters",
		"tht13.python",
	],
>>>>>>> 699368b7
	"settings": {
		"files.eol": "\n",
		"editor.tabSize": 4,
		"terminal.integrated.shell.linux": "/bin/bash",
		"python.pythonPath": "/usr/bin/python3",
		"python.analysis.autoSearchPaths": false,
		"python.linting.pylintEnabled": true,
		"python.linting.enabled": true,
		"python.formatting.provider": "black",
		"editor.formatOnPaste": false,
		"editor.formatOnSave": true,
		"editor.formatOnType": true,
		"files.trimTrailingWhitespace": true,
		// to develop on your raspberry pi 4 (for BLE):
		"docker.host": "ssh://root@192.168.144.5",
		// also set docker.host for this workspace in vscode
		// create keys with "ssh-keygen -t rsa -b 4096"
		// also run this on your pi
		// copy your local id-rsa.pub content to /root/.ssh/authorized_keys
		// then configure remote-ssh to use key auth: "Remote-SSH: Open Configuration file":
		// Host 192.168.144.5
		//   HostName 192.168.144.5
		//   User root
		//   ForwardAgent yes
		//   IdentityFile C:\Users\root\.ssh\id_rsa
		// then in "Remote Containers: Re-build and re-open in container"
	},
	"runArgs": [
		"--name",
		"devcontainer_govee",
		"--network",
		"host",
		"--privileged",
		"-v",
		"/etc/machine-id:/etc/machine-id:ro",
		"-v",
		"/run/dbus:/run/dbus:ro",
		"-v",
		"/dev:/dev:ro",
		"-v",
		"/run/udev:/run/udev:ro",
	]
}<|MERGE_RESOLUTION|>--- conflicted
+++ resolved
@@ -9,13 +9,8 @@
 	// "containerEnv": {
 	// 	"WS_PATH": "/usr/share/hassio/share/dev/hacs-govee",
 	// },
-<<<<<<< HEAD
 	"image": "laggat/hacs-base-container",
 	//"image": "ludeeus/container:python-base-debian",
-=======
-	//"image": "laggat/hacs-base-container",
-	"image": "ludeeus/container:python-base-debian",
->>>>>>> 699368b7
 	//"vsch.local.folder": "/usr/share/hassio/share/dev/hacs-govee",
 	//"dockerFile": "Dockerfile",
 	"name": "Govee integration development",
@@ -24,18 +19,6 @@
 	// 	"9123:8123"
 	// ],
 	"postCreateCommand": "/bin/chmod +x /workspaces/hacs-govee/.devcontainer/postCreateContainer.sh && /workspaces/hacs-govee/.devcontainer/postCreateContainer.sh",
-<<<<<<< HEAD
-	// COMMENTED FOR TESTING
-	// "extensions": [
-	// 	"github.vscode-pull-request-github",
-	// 	"ryanluker.vscode-coverage-gutters",
-	// 	"ms-python.vscode-pylance",
-	// 	"littlefoxteam.vscode-python-test-adapter",
-	// 	"hbenl.vscode-test-explorer",
-	// 	"tht13.python",
-	// 	"mhutchie.git-graph"
-	// ],
-=======
 	"extensions": [
 		"cschleiden.vscode-github-actions",
 		"github.vscode-pull-request-github",
@@ -48,7 +31,6 @@
 		"ryanluker.vscode-coverage-gutters",
 		"tht13.python",
 	],
->>>>>>> 699368b7
 	"settings": {
 		"files.eol": "\n",
 		"editor.tabSize": 4,
