// See https://aka.ms/vscode-remote/devcontainer.json for format details.
{
<<<<<<< HEAD
	// for development container on remote pi we need to clone source into the remote container, instead of bind:
	"workspaceFolder": "/workspaces/hacs-govee",
	"workspaceMount": "source=/usr/share/hassio/share/dev/hacs-govee,target=/workspaces/hacs-govee,type=bind,consistency=delegated",
	// "remoteEnv": {
	// 	"WS_PATH": "..",
	// },
	// "containerEnv": {
	// 	"WS_PATH": "/usr/share/hassio/share/dev/hacs-govee",
	// },
	"image": "ludeeus/container:python-base-debian",
	//"vsch.local.folder": "/usr/share/hassio/share/dev/hacs-govee",
	//"dockerFile": "Dockerfile",
	"name": "Govee integration development",
	"context": "..",
	// "appPort": [
	// 	"9123:8123"
	// ],
	"postCreateCommand": "/bin/echo ------------ postCreateCommand apt-get ------------ && apt-get update && apt-get -y install bash bluetooth bluez bluez-tools build-essential ca-certificates cython gcc git iputils-ping libatomic1 libavcodec-dev libc-dev libffi-dev libjpeg-dev libpcap-dev libssl-dev make nano openssh-client procps python3 python3-dev python3-dev python3-pip python3-setuptools rfkill unzip wget wget zlib1g-dev && /bin/echo ------------ postCreateCommand python/pip ------------ && /usr/local/bin/python3 -m pip install --upgrade pip && /usr/local/bin/pip3 install black colorlog debugpy pexpect pygatt pylint PyNaCl==1.3.0 && /usr/local/bin/pip3 install -r /workspaces/hacs-govee/requirements_test.txt && /bin/echo ------------ postCreateCommand container install ------------ && mkdir -p /src/ludeeus && cd /src/ludeeus && git clone https://github.com/ludeeus/container && cp -r ./container/rootfs/common/* / && chmod +x /usr/bin/container && /usr/bin/container install && /bin/echo ------------ postCreateCommand symlink our component ------------ && /bin/mkdir -p /config/custom_components && /bin/ln -s /workspaces/hacs-govee/custom_components/govee /config/custom_components/govee && /bin/echo ------------ postCreateCommand install hacs ------------ && mkdir -p /src/hacs && cd /src/hacs && /bin/mkdir -p /config/custom_components/hacs && /usr/bin/wget https://github.com/hacs/integration/releases/latest/download/hacs.zip && /usr/bin/unzip hacs.zip -d /config/custom_components/hacs && /bin/rm hacs.zip && /bin/echo ------------ postCreateCommand finished, starting HASS ------------ ",
=======
	"image": "ludeeus/container:python-base-debian",
	"name": "Govee integration development",
	"context": "..",
	"appPort": [
		"9123:8123"
	],
	"postCreateCommand": "/bin/echo ------------ postCreateCommand apt-get ------------ && apt-get update && apt-get -y install libatomic1 wget unzip procps iputils-ping && /bin/echo ------------ postCreateCommand python/pip ------------ && /usr/local/bin/python3 -m pip install --upgrade pip && /usr/local/bin/pip3 install -r /workspaces/hacs-govee/requirements_test.txt && /bin/echo ------------ postCreateCommand container install ------------ && /usr/bin/container install && /bin/echo ------------ postCreateCommand symlink our component ------------ && /bin/mkdir -p /config/custom_components && /bin/ln -s /workspaces/hacs-govee/custom_components/govee /config/custom_components/govee && /bin/echo ------------ postCreateCommand install hacs ------------ && /bin/mkdir -p /config/custom_components/hacs && /usr/bin/wget https://github.com/hacs/integration/releases/latest/download/hacs.zip && /usr/bin/unzip hacs.zip -d /config/custom_components/hacs && /bin/rm hacs.zip && /bin/echo ------------ postCreateCommand finished ------------",
>>>>>>> 6e2e3686
	"extensions": [
		"ms-python.python",
		"github.vscode-pull-request-github",
		"ryanluker.vscode-coverage-gutters",
		"ms-python.vscode-pylance",
		"littlefoxteam.vscode-python-test-adapter",
		"hbenl.vscode-test-explorer",
		"tht13.python",
		"mhutchie.git-graph"
	],
	"settings": {
		"files.eol": "\n",
		"editor.tabSize": 4,
		"terminal.integrated.shell.linux": "/bin/bash",
		"python.pythonPath": "/usr/bin/python3",
		"python.analysis.autoSearchPaths": false,
		"python.linting.pylintEnabled": true,
		"python.linting.enabled": true,
		"python.formatting.provider": "black",
		"editor.formatOnPaste": false,
		"editor.formatOnSave": true,
		"editor.formatOnType": true,
		"files.trimTrailingWhitespace": true,
		// to develop on your raspberry pi 4 (for BLE):
		"docker.host": "ssh://root@192.168.144.5",
		// also set docker.host for this workspace in vscode
		// create keys with "ssh-keygen -t rsa -b 4096"
		// also run this on your pi
		// copy your local id-rsa.pub content to /root/.ssh/authorized_keys
		// then configure remote-ssh to use key auth: "Remote-SSH: Open Configuration file":
		// Host 192.168.144.5
		//   HostName 192.168.144.5
		//   User root
		//   ForwardAgent yes
		//   IdentityFile C:\Users\root\.ssh\id_rsa
		// then in "Remote Containers: Re-build and re-open in container"
	},
<<<<<<< HEAD
	"runArgs": [
		"--name",
		"devcontainer_govee",
		"--network",
		"host",
		"--privileged",
		"-v",
		"/etc/machine-id:/etc/machine-id:ro",
		"-v",
		"/run/dbus:/run/dbus:ro",
		"-v",
		"/dev:/dev:ro",
		"-v",
		"/run/udev:/run/udev:ro",
	]
=======
	// also we need to clone source into the remote container, instead of bind:
	"workspaceFolder": "/workspace",
	"workspaceMount": "source=/usr/share/hassio/share/dev/hacs-govee,target=/workspace,type=volume",
>>>>>>> 6e2e3686
}<|MERGE_RESOLUTION|>--- conflicted
+++ resolved
@@ -1,6 +1,5 @@
 // See https://aka.ms/vscode-remote/devcontainer.json for format details.
 {
-<<<<<<< HEAD
 	// for development container on remote pi we need to clone source into the remote container, instead of bind:
 	"workspaceFolder": "/workspaces/hacs-govee",
 	"workspaceMount": "source=/usr/share/hassio/share/dev/hacs-govee,target=/workspaces/hacs-govee,type=bind,consistency=delegated",
@@ -19,15 +18,6 @@
 	// 	"9123:8123"
 	// ],
 	"postCreateCommand": "/bin/echo ------------ postCreateCommand apt-get ------------ && apt-get update && apt-get -y install bash bluetooth bluez bluez-tools build-essential ca-certificates cython gcc git iputils-ping libatomic1 libavcodec-dev libc-dev libffi-dev libjpeg-dev libpcap-dev libssl-dev make nano openssh-client procps python3 python3-dev python3-dev python3-pip python3-setuptools rfkill unzip wget wget zlib1g-dev && /bin/echo ------------ postCreateCommand python/pip ------------ && /usr/local/bin/python3 -m pip install --upgrade pip && /usr/local/bin/pip3 install black colorlog debugpy pexpect pygatt pylint PyNaCl==1.3.0 && /usr/local/bin/pip3 install -r /workspaces/hacs-govee/requirements_test.txt && /bin/echo ------------ postCreateCommand container install ------------ && mkdir -p /src/ludeeus && cd /src/ludeeus && git clone https://github.com/ludeeus/container && cp -r ./container/rootfs/common/* / && chmod +x /usr/bin/container && /usr/bin/container install && /bin/echo ------------ postCreateCommand symlink our component ------------ && /bin/mkdir -p /config/custom_components && /bin/ln -s /workspaces/hacs-govee/custom_components/govee /config/custom_components/govee && /bin/echo ------------ postCreateCommand install hacs ------------ && mkdir -p /src/hacs && cd /src/hacs && /bin/mkdir -p /config/custom_components/hacs && /usr/bin/wget https://github.com/hacs/integration/releases/latest/download/hacs.zip && /usr/bin/unzip hacs.zip -d /config/custom_components/hacs && /bin/rm hacs.zip && /bin/echo ------------ postCreateCommand finished, starting HASS ------------ ",
-=======
-	"image": "ludeeus/container:python-base-debian",
-	"name": "Govee integration development",
-	"context": "..",
-	"appPort": [
-		"9123:8123"
-	],
-	"postCreateCommand": "/bin/echo ------------ postCreateCommand apt-get ------------ && apt-get update && apt-get -y install libatomic1 wget unzip procps iputils-ping && /bin/echo ------------ postCreateCommand python/pip ------------ && /usr/local/bin/python3 -m pip install --upgrade pip && /usr/local/bin/pip3 install -r /workspaces/hacs-govee/requirements_test.txt && /bin/echo ------------ postCreateCommand container install ------------ && /usr/bin/container install && /bin/echo ------------ postCreateCommand symlink our component ------------ && /bin/mkdir -p /config/custom_components && /bin/ln -s /workspaces/hacs-govee/custom_components/govee /config/custom_components/govee && /bin/echo ------------ postCreateCommand install hacs ------------ && /bin/mkdir -p /config/custom_components/hacs && /usr/bin/wget https://github.com/hacs/integration/releases/latest/download/hacs.zip && /usr/bin/unzip hacs.zip -d /config/custom_components/hacs && /bin/rm hacs.zip && /bin/echo ------------ postCreateCommand finished ------------",
->>>>>>> 6e2e3686
 	"extensions": [
 		"ms-python.python",
 		"github.vscode-pull-request-github",
@@ -65,7 +55,6 @@
 		//   IdentityFile C:\Users\root\.ssh\id_rsa
 		// then in "Remote Containers: Re-build and re-open in container"
 	},
-<<<<<<< HEAD
 	"runArgs": [
 		"--name",
 		"devcontainer_govee",
@@ -81,9 +70,4 @@
 		"-v",
 		"/run/udev:/run/udev:ro",
 	]
-=======
-	// also we need to clone source into the remote container, instead of bind:
-	"workspaceFolder": "/workspace",
-	"workspaceMount": "source=/usr/share/hassio/share/dev/hacs-govee,target=/workspace,type=volume",
->>>>>>> 6e2e3686
 }